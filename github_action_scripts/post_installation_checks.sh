--- conflicted
+++ resolved
@@ -12,16 +12,4 @@
 wait-for-it "${SERVER_IP}:8000" --timeout=300
 curl -I -L --retry 10 --fail --insecure "https://${SERVER_IP}:8000/crate/"
 # Check static files collected
-<<<<<<< HEAD
-curl -I -L --fail --insecure "https://${SERVER_IP}:8000/crate_static/scrubber.png"
-cd "${CRATE_HOME}/docker/dockerfiles"
-=======
-curl -I -L --fail "${SERVER_IP}:8000/crate_static/scrubber.png"
-cd "${CRATE_HOME}/docker/dockerfiles"
-# Check anonymiser worked
-anonymised=$(docker compose exec -T research_db mysql -Ns -u research -presearch research -e "SELECT SUBSTR(note, 1, 37) FROM note LIMIT 1")
-[ "${anonymised}" = "I saw [__PPP__] [__PPP__] on 20000101" ]
-# Check anonymisation API is working
-anonymised=$(curl -L --fail -X POST $SERVER_IP:8000/crate/anon_api/scrub/ -H 'Content-Type: application/json' -d '{"text": {"test": "He was born on 1st January 1970"},"patient": {"dates": ["1970-01-01"]}}' | jq --raw-output '.anonymised.test')
-[ "${anonymised}" == "He was born on [__PPP__]" ]
->>>>>>> 777f63a3
+curl -I -L --fail --insecure "https://${SERVER_IP}:8000/crate_static/scrubber.png"