--- conflicted
+++ resolved
@@ -12,11 +12,7 @@
                        [--exclude_table_filenames [EXCLUDE_TABLE_FILENAMES ...]]
                        [--verbose] [--echo]
 
-<<<<<<< HEAD
-Create a simple subset of a database, copying one database to another while applying filters. You can filter by a standard column (e.g. one representing patient IDs), taking permitted filter values from the command line, from file(s), and/or from database(s). You can also decide which tables to include/exclude. (CRATE version 0.20.6, 2024-06-26. Created by Rudolf Cardinal.)
-=======
 Create a simple subset of a database, copying one database to another while applying filters. You can filter by a standard column (e.g. one representing patient IDs), taking permitted filter values from the command line, from file(s), and/or from database(s). You can also decide which tables to include/exclude. (CRATE version 0.20.6, 2025-01-09. Created by Rudolf Cardinal.)
->>>>>>> 254595f0
 
 OPTIONS:
   -h, --help            show this help message and exit
