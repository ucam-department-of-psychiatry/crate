--- conflicted
+++ resolved
@@ -11,11 +11,7 @@
                        [--reportevery [REPORTEVERY]] [--debugscrubbers]
                        [--savescrubbers] [--echo]
 
-<<<<<<< HEAD
-Database anonymiser. (CRATE version 0.20.6, 2024-06-26. Created by Rudolf
-=======
 Database anonymiser. (CRATE version 0.20.6, 2025-01-09. Created by Rudolf
->>>>>>> 254595f0
 Cardinal.)
 
 OPTIONS:
