--- conflicted
+++ resolved
@@ -1,11 +1,7 @@
 USAGE: crate_nlp_multiprocess [-h] --nlpdef NLPDEF [--nproc [NPROC]]
                               [--verbose]
 
-<<<<<<< HEAD
-Runs the CRATE NLP manager in parallel. Version 0.20.6 (2024-06-26). Note that
-=======
 Runs the CRATE NLP manager in parallel. Version 0.20.6 (2025-01-09). Note that
->>>>>>> 254595f0
 all arguments not specified here are passed to the underlying script (see
 crate_nlp --help).
 
