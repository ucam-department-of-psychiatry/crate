# Configuration file for CRATE NLP manager (crate_nlp).
<<<<<<< HEAD
# Version 0.20.0 (2023-02-14).
=======
# Version 0.19.4 (2023-01-22).
>>>>>>> 4b485a62
#
# PLEASE SEE THE HELP at https://crateanon.readthedocs.io/
# Using defaults for Docker environment: False

# =============================================================================
# A. Individual NLP definitions
# =============================================================================
# - referred to by the NLP manager's command-line arguments
# - You are likely to need to alter these (particularly the bits in capital
#   letters) to refer to your own database(s).

# -----------------------------------------------------------------------------
# GATE people-and-places demo
# -----------------------------------------------------------------------------

[nlpdef:gate_name_location_demo]

inputfielddefs =
    INPUT_FIELD_CLINICAL_DOCUMENTS
    INPUT_FIELD_PROGRESS_NOTES
processors =
    GATE procdef_gate_name_location
progressdb = DESTINATION_DATABASE
hashphrase = doesnotmatter


# -----------------------------------------------------------------------------
# KConnect (Bio-YODIE) disease-finding GATE app
# -----------------------------------------------------------------------------

[nlpdef:gate_kconnect_diseases]

inputfielddefs =
    INPUT_FIELD_CLINICAL_DOCUMENTS
    INPUT_FIELD_PROGRESS_NOTES
processors =
    GATE procdef_gate_kconnect
progressdb = DESTINATION_DATABASE
hashphrase = doesnotmatter


# -----------------------------------------------------------------------------
# KCL Lewy body dementia GATE app
# -----------------------------------------------------------------------------

[nlpdef:gate_kcl_lbd]

inputfielddefs =
    INPUT_FIELD_CLINICAL_DOCUMENTS
    INPUT_FIELD_PROGRESS_NOTES
processors =
    GATE procdef_gate_kcl_lbda
progressdb = DESTINATION_DATABASE
hashphrase = doesnotmatter


# -----------------------------------------------------------------------------
# KCL pharmacotherapy GATE app
# -----------------------------------------------------------------------------

[nlpdef:gate_kcl_pharmacotherapy]

inputfielddefs =
    INPUT_FIELD_CLINICAL_DOCUMENTS
    INPUT_FIELD_PROGRESS_NOTES
processors =
    GATE procdef_gate_pharmacotherapy
progressdb = DESTINATION_DATABASE
hashphrase = doesnotmatter


# -----------------------------------------------------------------------------
# Medex-UIMA medication-finding app
# -----------------------------------------------------------------------------

[nlpdef:medex_medications]

inputfielddefs =
    INPUT_FIELD_CLINICAL_DOCUMENTS
    INPUT_FIELD_PROGRESS_NOTES
processors =
    Medex procdef_medex_medications
progressdb = DESTINATION_DATABASE
hashphrase = doesnotmatter


# -----------------------------------------------------------------------------
# CRATE number-finding Python regexes
# -----------------------------------------------------------------------------

[nlpdef:crate_biomarkers]

inputfielddefs =
    INPUT_FIELD_CLINICAL_DOCUMENTS
    INPUT_FIELD_PROGRESS_NOTES
processors =
    # -------------------------------------------------------------------------
    # Biochemistry
    # -------------------------------------------------------------------------
    Albumin procdef_albumin
    AlbuminValidator procdef_validate_albumin
    AlkPhos procdef_alkphos
    AlkPhosValidator procdef_validate_alkphos
    ALT procdef_alt
    ALTValidator procdef_validate_alt
    Bilirubin procdef_bilirubin
    BilirubinValidator procdef_validate_bilirubin
    Creatinine procdef_creatinine
    CreatinineValidator procdef_validate_creatinine
    Crp procdef_crp
    CrpValidator procdef_validate_crp
    GammaGT procdef_gammagt
    GammaGTValidator procdef_validate_gammagt
    Glucose procdef_glucose
    GlucoseValidator procdef_validate_glucose
    HbA1c procdef_hba1c
    HbA1cValidator procdef_validate_hba1c
    HDLCholesterol procdef_hdlcholesterol
    HDLCholesterolValidator procdef_validate_hdlcholesterol
    LDLCholesterol procdef_ldlcholesterol
    LDLCholesterolValidator procdef_validate_ldlcholesterol
    Lithium procdef_lithium
    LithiumValidator procdef_validate_lithium
    Potassium procdef_potassium
    PotassiumValidator procdef_validate_potassium
    Sodium procdef_sodium
    SodiumValidator procdef_validate_sodium
    TotalCholesterol procdef_totalcholesterol
    TotalCholesterolValidator procdef_validate_totalcholesterol
    Triglycerides procdef_triglycerides
    TriglyceridesValidator procdef_validate_triglycerides
    Tsh procdef_tsh
    TshValidator procdef_validate_tsh
    Urea procdef_urea
    UreaValidator procdef_validate_urea
    # -------------------------------------------------------------------------
    # Clinical
    # -------------------------------------------------------------------------
    Bmi procdef_bmi
    BmiValidator procdef_validate_bmi
    Bp procdef_bp
    BpValidator procdef_validate_bp
    Height procdef_height
    HeightValidator procdef_validate_height
    Weight procdef_weight
    WeightValidator procdef_validate_weight
    # -------------------------------------------------------------------------
    # Cognitive
    # -------------------------------------------------------------------------
    Ace procdef_ace
    AceValidator procdef_validate_ace
    MiniAce procdef_miniace
    MiniAceValidator procdef_validate_miniace
    Mmse procdef_mmse
    MmseValidator procdef_validate_mmse
    Moca procdef_moca
    MocaValidator procdef_validate_moca
    # -------------------------------------------------------------------------
    # Haematology
    # -------------------------------------------------------------------------
    Basophils procdef_basophils
    BasophilsValidator procdef_validate_basophils
    Eosinophils procdef_eosinophils
    EosinophilsValidator procdef_validate_eosinophils
    Esr procdef_esr
    EsrValidator procdef_validate_esr
    Haematocrit procdef_haematocrit
    HaematocritValidator procdef_validate_haematocrit
    Haemoglobin procdef_haemoglobin
    HaemoglobinValidator procdef_validate_haemoglobin
    Lymphocytes procdef_lymphocytes
    LymphocytesValidator procdef_validate_lymphocytes
    Monocytes procdef_monocytes
    MonocytesValidator procdef_validate_monocytes
    Neutrophils procdef_neutrophils
    NeutrophilsValidator procdef_validate_neutrophils
    Platelets procdef_platelets
    PlateletsValidator procdef_validate_platelets
    RBC procdef_rbc
    RBCValidator procdef_validate_rbc
    Wbc procdef_wbc
    WbcValidator procdef_validate_wbc
    # -------------------------------------------------------------------------
    # Substance misuse
    # -------------------------------------------------------------------------
    AlcoholUnits procdef_alcoholunits
    AlcoholUnitsValidator procdef_validate_alcoholunits

progressdb = DESTINATION_DATABASE
hashphrase = doesnotmatter
# truncate_text_at = 32766
# record_truncated_values = False
max_rows_before_commit = 1000
max_bytes_before_commit = 83886080

# -----------------------------------------------------------------------------
# Cloud NLP demo
# -----------------------------------------------------------------------------

[nlpdef:cloud_nlp_demo]

inputfielddefs =
    INPUT_FIELD_CLINICAL_DOCUMENTS
    INPUT_FIELD_PROGRESS_NOTES
processors =
    Cloud procdef_cloud_crp
progressdb = DESTINATION_DATABASE
hashphrase = doesnotmatter
cloud_config = my_uk_cloud_service
cloud_request_data_dir = /srv/crate/clouddata


# =============================================================================
# B. NLP processor definitions
# =============================================================================
# - You're likely to have to modify the destination databases these point to,
#   but otherwise you can probably leave them as they are.

# -----------------------------------------------------------------------------
# Specimen CRATE regular expression processor definitions
# -----------------------------------------------------------------------------

    # Most of these are very simple, and just require a destination database
    # (as a cross-reference to a database section within this file) and a
    # destination table.

    # Biochemistry

[processor:procdef_albumin]
destdb = DESTINATION_DATABASE
desttable = albumin
[processor:procdef_validate_albumin]
destdb = DESTINATION_DATABASE
desttable = validate_albumin

[processor:procdef_alkphos]
destdb = DESTINATION_DATABASE
desttable = alkphos
[processor:procdef_validate_alkphos]
destdb = DESTINATION_DATABASE
desttable = validate_alkphos

[processor:procdef_alt]
destdb = DESTINATION_DATABASE
desttable = alt
[processor:procdef_validate_alt]
destdb = DESTINATION_DATABASE
desttable = validate_alt

[processor:procdef_bilirubin]
destdb = DESTINATION_DATABASE
desttable = bilirubin
[processor:procdef_validate_bilirubin]
destdb = DESTINATION_DATABASE
desttable = validate_bilirubin

[processor:procdef_creatinine]
destdb = DESTINATION_DATABASE
desttable = creatinine
[processor:procdef_validate_creatinine]
destdb = DESTINATION_DATABASE
desttable = validate_creatinine

[processor:procdef_crp]
destdb = DESTINATION_DATABASE
desttable = crp
[processor:procdef_validate_crp]
destdb = DESTINATION_DATABASE
desttable = validate_crp

[processor:procdef_gammagt]
destdb = DESTINATION_DATABASE
desttable = gammagt
[processor:procdef_validate_gammagt]
destdb = DESTINATION_DATABASE
desttable = validate_gammagt

[processor:procdef_glucose]
destdb = DESTINATION_DATABASE
desttable = glucose
[processor:procdef_validate_glucose]
destdb = DESTINATION_DATABASE
desttable = validate_glucose

[processor:procdef_hba1c]
destdb = DESTINATION_DATABASE
desttable = hba1c
[processor:procdef_validate_hba1c]
destdb = DESTINATION_DATABASE
desttable = validate_hba1c

[processor:procdef_hdlcholesterol]
destdb = DESTINATION_DATABASE
desttable = hdlcholesterol
[processor:procdef_validate_hdlcholesterol]
destdb = DESTINATION_DATABASE
desttable = validate_hdlcholesterol

[processor:procdef_ldlcholesterol]
destdb = DESTINATION_DATABASE
desttable = ldlcholesterol
[processor:procdef_validate_ldlcholesterol]
destdb = DESTINATION_DATABASE
desttable = validate_ldlcholesterol

[processor:procdef_lithium]
destdb = DESTINATION_DATABASE
desttable = lithium
[processor:procdef_validate_lithium]
destdb = DESTINATION_DATABASE
desttable = validate_lithium

[processor:procdef_potassium]
destdb = DESTINATION_DATABASE
desttable = potassium
[processor:procdef_validate_potassium]
destdb = DESTINATION_DATABASE
desttable = validate_potassium

[processor:procdef_sodium]
destdb = DESTINATION_DATABASE
desttable = sodium
[processor:procdef_validate_sodium]
destdb = DESTINATION_DATABASE
desttable = validate_sodium

[processor:procdef_totalcholesterol]
destdb = DESTINATION_DATABASE
desttable = totalcholesterol
[processor:procdef_validate_totalcholesterol]
destdb = DESTINATION_DATABASE
desttable = validate_totalcholesterol

[processor:procdef_triglycerides]
destdb = DESTINATION_DATABASE
desttable = triglycerides
[processor:procdef_validate_triglycerides]
destdb = DESTINATION_DATABASE
desttable = validate_triglycerides

[processor:procdef_tsh]
destdb = DESTINATION_DATABASE
desttable = tsh
[processor:procdef_validate_tsh]
destdb = DESTINATION_DATABASE
desttable = validate_tsh

[processor:procdef_urea]
destdb = DESTINATION_DATABASE
desttable = urea
[processor:procdef_validate_urea]
destdb = DESTINATION_DATABASE
desttable = validate_urea

    # Clinical

[processor:procdef_bmi]
destdb = DESTINATION_DATABASE
desttable = bmi
[processor:procdef_validate_bmi]
destdb = DESTINATION_DATABASE
desttable = validate_bmi

[processor:procdef_bp]
destdb = DESTINATION_DATABASE
desttable = bp
[processor:procdef_validate_bp]
destdb = DESTINATION_DATABASE
desttable = validate_bp

[processor:procdef_height]
destdb = DESTINATION_DATABASE
desttable = height
[processor:procdef_validate_height]
destdb = DESTINATION_DATABASE
desttable = validate_height

[processor:procdef_weight]
destdb = DESTINATION_DATABASE
desttable = weight
[processor:procdef_validate_weight]
destdb = DESTINATION_DATABASE
desttable = validate_weight

    # Cognitive

[processor:procdef_ace]
destdb = DESTINATION_DATABASE
desttable = ace
[processor:procdef_validate_ace]
destdb = DESTINATION_DATABASE
desttable = validate_ace

[processor:procdef_miniace]
destdb = DESTINATION_DATABASE
desttable = miniace
[processor:procdef_validate_miniace]
destdb = DESTINATION_DATABASE
desttable = validate_miniace

[processor:procdef_mmse]
destdb = DESTINATION_DATABASE
desttable = mmse
[processor:procdef_validate_mmse]
destdb = DESTINATION_DATABASE
desttable = validate_mmse

[processor:procdef_moca]
destdb = DESTINATION_DATABASE
desttable = moca
[processor:procdef_validate_moca]
destdb = DESTINATION_DATABASE
desttable = validate_moca

    # Haematology

[processor:procdef_basophils]
destdb = DESTINATION_DATABASE
desttable = basophils
[processor:procdef_validate_basophils]
destdb = DESTINATION_DATABASE
desttable = validate_basophils

[processor:procdef_eosinophils]
destdb = DESTINATION_DATABASE
desttable = eosinophils
[processor:procdef_validate_eosinophils]
destdb = DESTINATION_DATABASE
desttable = validate_eosinophils

[processor:procdef_esr]
destdb = DESTINATION_DATABASE
desttable = esr
[processor:procdef_validate_esr]
destdb = DESTINATION_DATABASE
desttable = validate_esr

[processor:procdef_haematocrit]
destdb = DESTINATION_DATABASE
desttable = haematocrit
[processor:procdef_validate_haematocrit]
destdb = DESTINATION_DATABASE
desttable = validate_haematocrit

[processor:procdef_haemoglobin]
destdb = DESTINATION_DATABASE
desttable = haemoglobin
[processor:procdef_validate_haemoglobin]
destdb = DESTINATION_DATABASE
desttable = validate_haemoglobin

[processor:procdef_lymphocytes]
destdb = DESTINATION_DATABASE
desttable = lymphocytes
[processor:procdef_validate_lymphocytes]
destdb = DESTINATION_DATABASE
desttable = validate_lymphocytes

[processor:procdef_monocytes]
destdb = DESTINATION_DATABASE
desttable = monocytes
[processor:procdef_validate_monocytes]
destdb = DESTINATION_DATABASE
desttable = validate_monocytes

[processor:procdef_neutrophils]
destdb = DESTINATION_DATABASE
desttable = neutrophils
[processor:procdef_validate_neutrophils]
destdb = DESTINATION_DATABASE
desttable = validate_neutrophils

[processor:procdef_platelets]
destdb = DESTINATION_DATABASE
desttable = platelets
[processor:procdef_validate_platelets]
destdb = DESTINATION_DATABASE
desttable = validate_platelets

[processor:procdef_rbc]
destdb = DESTINATION_DATABASE
desttable = rbc
[processor:procdef_validate_rbc]
destdb = DESTINATION_DATABASE
desttable = validate_rbc

[processor:procdef_wbc]
destdb = DESTINATION_DATABASE
desttable = wbc
[processor:procdef_validate_wbc]
destdb = DESTINATION_DATABASE
desttable = validate_wbc

    # Substance misuse

[processor:procdef_alcoholunits]
destdb = DESTINATION_DATABASE
desttable = alcoholunits
[processor:procdef_validate_alcoholunits]
destdb = DESTINATION_DATABASE
desttable = validate_alcoholunits

# -----------------------------------------------------------------------------
# Specimen GATE demo people/places processor definition
# -----------------------------------------------------------------------------

    # ~~~~~~~~~~~~~~~~~~~~~~~~~~~~~~~~~~~~~~~~~~~~~~~~~~~~~~~~~~~~~~~~~~~~~~~~~
    # Define the processor
    # ~~~~~~~~~~~~~~~~~~~~~~~~~~~~~~~~~~~~~~~~~~~~~~~~~~~~~~~~~~~~~~~~~~~~~~~~~

[processor:procdef_gate_name_location]

destdb = DESTINATION_DATABASE
outputtypemap =
    Person output_person
    Location output_location
progargs =
    java
    -classpath "{NLPPROGDIR}"{OS_PATHSEP}"{GATE_HOME}/lib/*"
    -Dgate.home="{GATE_HOME}"
    CrateGatePipeline
    --gate_app "{GATE_HOME}/plugins/ANNIE/ANNIE_with_defaults.gapp"
    --pluginfile "{GATE_PLUGIN_FILE}"
    --annotation Person
    --annotation Location
    --input_terminator END_OF_TEXT_FOR_NLP
    --output_terminator END_OF_NLP_OUTPUT_RECORD
    --log_tag {NLPLOGTAG}
    --verbose
progenvsection = MY_ENV_SECTION
input_terminator = END_OF_TEXT_FOR_NLP
output_terminator = END_OF_NLP_OUTPUT_RECORD
# max_external_prog_uses = 1000

    # ~~~~~~~~~~~~~~~~~~~~~~~~~~~~~~~~~~~~~~~~~~~~~~~~~~~~~~~~~~~~~~~~~~~~~~~~~
    # Define the output tables used by this GATE processor
    # ~~~~~~~~~~~~~~~~~~~~~~~~~~~~~~~~~~~~~~~~~~~~~~~~~~~~~~~~~~~~~~~~~~~~~~~~~

[output:output_person]

desttable = person
renames =
    firstName   firstname
destfields =
    rule        VARCHAR(100)    Rule used to find this person (e.g. TitleFirstName, PersonFull)
    firstname   VARCHAR(100)    First name
    surname     VARCHAR(100)    Surname
    gender      VARCHAR(7)      Gender (e.g. male, female, unknown)
    kind        VARCHAR(100)    Kind of name (e.g. personName, fullName)
    # ... longest gender: "unknown" (7)
indexdefs =
    firstname   64
    surname     64

[output:output_location]

desttable = location
renames =
    locType     loctype
destfields =
    rule        VARCHAR(100)    Rule used (e.g. Location1)
    loctype     VARCHAR(100)    Location type (e.g. city)
indexdefs =
    rule    100
    loctype 100


# -----------------------------------------------------------------------------
# Specimen Sheffield/KCL KConnect (Bio-YODIE) processor definition
# -----------------------------------------------------------------------------
# https://gate.ac.uk/applications/bio-yodie.html

    # ~~~~~~~~~~~~~~~~~~~~~~~~~~~~~~~~~~~~~~~~~~~~~~~~~~~~~~~~~~~~~~~~~~~~~~~~~
    # Define the processor
    # ~~~~~~~~~~~~~~~~~~~~~~~~~~~~~~~~~~~~~~~~~~~~~~~~~~~~~~~~~~~~~~~~~~~~~~~~~

[processor:procdef_gate_kconnect]

destdb = DESTINATION_DATABASE
outputtypemap =
    Disease_or_Syndrome output_disease_or_syndrome
progargs =
    java
    -classpath "{NLPPROGDIR}"{OS_PATHSEP}"{GATE_HOME}/lib/*"
    -Dgate.home="{GATE_HOME}"
    CrateGatePipeline
    --gate_app "{KCONNECTDIR}/main-bio/main-bio.xgapp"
    --pluginfile "{GATE_PLUGIN_FILE}"
    --annotation Disease_or_Syndrome
    --input_terminator END_OF_TEXT_FOR_NLP
    --output_terminator END_OF_NLP_OUTPUT_RECORD
    --log_tag {NLPLOGTAG}
    --suppress_gate_stdout
    --verbose
progenvsection = MY_ENV_SECTION
input_terminator = END_OF_TEXT_FOR_NLP
output_terminator = END_OF_NLP_OUTPUT_RECORD
# max_external_prog_uses = 1000

    # ~~~~~~~~~~~~~~~~~~~~~~~~~~~~~~~~~~~~~~~~~~~~~~~~~~~~~~~~~~~~~~~~~~~~~~~~~
    # Define the output tables used by this GATE processor
    # ~~~~~~~~~~~~~~~~~~~~~~~~~~~~~~~~~~~~~~~~~~~~~~~~~~~~~~~~~~~~~~~~~~~~~~~~~

[output:output_disease_or_syndrome]

desttable = kconnect_diseases
renames =
    Experiencer     experiencer
    Negation        negation
    PREF            pref
    STY             sty
    TUI             tui
    Temporality     temporality
    VOCABS          vocabs
destfields =
    # Found by manual inspection of KConnect/Bio-YODIE output from the GATE console:
    experiencer  VARCHAR(100)  Who experienced it; e.g. "Patient", "Other"
    negation     VARCHAR(100)  Was it negated or not; e.g. "Affirmed", "Negated"
    pref         VARCHAR(100)  PREFferred name; e.g. "Rheumatic gout"
    sty          VARCHAR(100)  Semantic Type (STY) [semantic type name]; e.g. "Disease or Syndrome"
    tui          VARCHAR(4)    Type Unique Identifier (TUI) [semantic type identifier]; 4 characters; https://www.ncbi.nlm.nih.gov/books/NBK9679/; e.g. "T047"
    temporality  VARCHAR(100)  Occurrence in time; e.g. "Recent", "historical", "hypothetical"
    vocabs       VARCHAR(255)  List of UMLS vocabularies; e.g. "AIR,MSH,NDFRT,MEDLINEPLUS,NCI,LNC,NCI_FDA,NCI,MTH,AIR,ICD9CM,LNC,SNOMEDCT_US,LCH_NW,HPO,SNOMEDCT_US,ICD9CM,SNOMEDCT_US,COSTAR,CST,DXP,QMR,OMIM,OMIM,AOD,CSP,NCI_NCI-GLOSS,CHV"
    inst         VARCHAR(8)    Looks like a Concept Unique Identifier (CUI); 1 letter then 7 digits; e.g. "C0003873"
    inst_full    VARCHAR(255)  Looks like a URL to a CUI; e.g. "http://linkedlifedata.com/resource/umls/id/C0003873"
    language     VARCHAR(100)  Language; e.g. ""; ?will look like "ENG" for English? See https://www.nlm.nih.gov/research/umls/implementation_resources/query_diagrams/er1.html
    tui_full     VARCHAR(255)  TUI (?); e.g. "http://linkedlifedata.com/resource/semanticnetwork/id/T047"
indexdefs =
    pref    100
    sty     100
    tui     4
    inst    8


# -----------------------------------------------------------------------------
# Specimen KCL GATE pharmacotherapy processor definition
# -----------------------------------------------------------------------------
# https://github.com/KHP-Informatics/brc-gate-pharmacotherapy

    # ~~~~~~~~~~~~~~~~~~~~~~~~~~~~~~~~~~~~~~~~~~~~~~~~~~~~~~~~~~~~~~~~~~~~~~~~~
    # Define the processor
    # ~~~~~~~~~~~~~~~~~~~~~~~~~~~~~~~~~~~~~~~~~~~~~~~~~~~~~~~~~~~~~~~~~~~~~~~~~

[processor:procdef_gate_pharmacotherapy]

destdb = DESTINATION_DATABASE
outputtypemap =
    Prescription output_prescription
progargs =
    java
    -classpath "{NLPPROGDIR}"{OS_PATHSEP}"{GATE_HOME}/lib/*"
    -Dgate.home="{GATE_HOME}"
    CrateGatePipeline
    --gate_app "{GATE_PHARMACOTHERAPY_DIR}/application.xgapp"
    --pluginfile "{GATE_PLUGIN_FILE}"
    --include_set Output
    --annotation Prescription
    --input_terminator END_OF_TEXT_FOR_NLP
    --output_terminator END_OF_NLP_OUTPUT_RECORD
    --log_tag {NLPLOGTAG}
    --suppress_gate_stdout
    --show_contents_on_crash
progenvsection = MY_ENV_SECTION
input_terminator = END_OF_TEXT_FOR_NLP
output_terminator = END_OF_NLP_OUTPUT_RECORD
# max_external_prog_uses = 1000

    # ~~~~~~~~~~~~~~~~~~~~~~~~~~~~~~~~~~~~~~~~~~~~~~~~~~~~~~~~~~~~~~~~~~~~~~~~~
    # Define the output tables used by this GATE processor
    # ~~~~~~~~~~~~~~~~~~~~~~~~~~~~~~~~~~~~~~~~~~~~~~~~~~~~~~~~~~~~~~~~~~~~~~~~~

[output:output_prescription]

desttable = medications_gate
renames =
    drug-type           drug_type
    dose-value          dose_value
    dose-unit           dose_unit
    dose-multiple       dose_multiple
    Directionality      directionality
    Experiencer         experiencer
    "Length of Time"    length_of_time
    Temporality         temporality
    "Unit of Time"      unit_of_time
null_literals =
    null
    ""
destfields =
    # Found by (a) manual inspection of BRC GATE pharmacotherapy output from
    # the GATE console; (b) inspection of
    # application-resources/schemas/Prescription.xml
    # Note preference for DECIMAL over FLOAT/REAL; see
    # https://stackoverflow.com/questions/1056323
    # Note that not all annotations appear for all texts. Try e.g.:
    #   Please start haloperidol 5mg tds.
    #   I suggest you start haloperidol 5mg tds for one week.
    rule            VARCHAR(100)  Rule yielding this drug. Not in XML but is present in a subset: e.g. "weanOff"; max length unclear
    drug            VARCHAR(200)  Drug name. Required string; e.g. "haloperidol"; max length 47 from "wc -L BNF_generic.lst", 134 from BNF_trade.lst
    drug_type       VARCHAR(100)  Type of drug name. Required string; from "drug-type"; e.g. "BNF_generic"; ?length of longest drug ".lst" filename
    dose            VARCHAR(100)  Dose text. Required string; e.g. "5mg"; max length unclear
    dose_value      DECIMAL       Numerical dose value. Required numeric; from "dose-value"; "double" in the XML but DECIMAL probably better; e.g. 5.0
    dose_unit       VARCHAR(100)  Text of dose units. Required string; from "dose-unit"; e.g. "mg"; max length unclear
    dose_multiple   INT           Dose count (multiple). Required integer; from "dose-multiple"; e.g. 1
    route           VARCHAR(7)    Route of administration. Required string; one of: "oral", "im", "iv", "rectal", "sc", "dermal", "unknown"
    status          VARCHAR(10)   Change in drug status. Required; one of: "start", "continuing", "stop"
    tense           VARCHAR(7)    Tense in which drug is referred to. Required; one of: "past", "present"
    date            VARCHAR(100)  ?. Optional string; max length unclear
    directionality  VARCHAR(100)  ?. Optional string; max length unclear
    experiencer     VARCHAR(100)  Person experiencing the drug-related event. Optional string; e.g. "Patient"
    frequency       DECIMAL       Frequency (times per <time_unit>). Optional numeric; "double" in the XML but DECIMAL probably better
    interval        DECIMAL       The n in "every n <time_unit>s" (1 for "every <time_unit>"). Optional numeric; "double" in the XML but DECIMAL probably better
    length_of_time  VARCHAR(100)  ?. Optional string; from "Length of Time"; max length unclear
    temporality     VARCHAR(100)  ?. Optional string; e.g. "Recent", "Historical"
    time_unit       VARCHAR(100)  Unit of time (see frequency, interval). Optional string; from "time-unit"; e.g. "day"; max length unclear
    unit_of_time    VARCHAR(100)  ?. Optional string; from "Unit of Time"; max length unclear
    when            VARCHAR(100)  ?. Optional string; max length unclear
indexdefs =
    rule    100
    drug    200
    route   7
    status  10
    tense   7


# -----------------------------------------------------------------------------
# Specimen KCL Lewy Body Diagnosis Application (LBDA) processor definition
# -----------------------------------------------------------------------------
# https://github.com/KHP-Informatics/brc-gate-LBD

    # ~~~~~~~~~~~~~~~~~~~~~~~~~~~~~~~~~~~~~~~~~~~~~~~~~~~~~~~~~~~~~~~~~~~~~~~~~
    # Define the processor
    # ~~~~~~~~~~~~~~~~~~~~~~~~~~~~~~~~~~~~~~~~~~~~~~~~~~~~~~~~~~~~~~~~~~~~~~~~~

[processor:procdef_gate_kcl_lbda]

    # "cDiagnosis" is the "confirmed diagnosis" field, as d/w Jyoti Jyoti
    # 2018-03-20; see also README.md. This appears in the "Automatic" and the
    # unnamed set. There is also a near-miss one, "DiagnosisAlmost", which
    # appears in the unnamed set.
    #   "Mr Jones has Lewy body dementia."
    #       -> DiagnosisAlmost
    #   "Mr Jones has a diagnosis of Lewy body dementia."
    #       -> DiagnosisAlmost, cDiagnosis
    # Note that we must use lower case in the outputtypemap.

destdb = DESTINATION_DATABASE
outputtypemap =
    cDiagnosis output_lbd_diagnosis
    DiagnosisAlmost output_lbd_diagnosis
progargs =
    java
    -classpath "{NLPPROGDIR}"{OS_PATHSEP}"{GATE_HOME}/lib/*"
    -Dgate.home="{GATE_HOME}"
    CrateGatePipeline
    --gate_app "{KCL_LBDA_DIR}/application.xgapp"
    --pluginfile "{GATE_PLUGIN_FILE}"
    --set_annotation "" DiagnosisAlmost
    --set_annotation Automatic cDiagnosis
    --input_terminator END_OF_TEXT_FOR_NLP
    --output_terminator END_OF_NLP_OUTPUT_RECORD
    --log_tag {NLPLOGTAG}
    --suppress_gate_stdout
    --verbose
progenvsection = MY_ENV_SECTION
input_terminator = END_OF_TEXT_FOR_NLP
output_terminator = END_OF_NLP_OUTPUT_RECORD
# max_external_prog_uses = 1000

    # ~~~~~~~~~~~~~~~~~~~~~~~~~~~~~~~~~~~~~~~~~~~~~~~~~~~~~~~~~~~~~~~~~~~~~~~~~
    # Define the output tables used by this GATE processor
    # ~~~~~~~~~~~~~~~~~~~~~~~~~~~~~~~~~~~~~~~~~~~~~~~~~~~~~~~~~~~~~~~~~~~~~~~~~

[output:output_lbd_diagnosis]

desttable = lewy_body_dementia_gate
null_literals =
    null
    ""
destfields =
    # Found by
    # (a) manual inspection of output from the GATE Developer console:
    # - e.g. {rule=Includefin, text=Lewy body dementia}
    # (b) inspection of contents:
    # - run a Cygwin shell
    # - find . -type f -exec grep cDiagnosis -l {} \;
    # - 3 hits:
    #       ./application-resources/jape/DiagnosisExclude2.jape
    #           ... part of the "Lewy"-detection apparatus
    #       ./application-resources/jape/text-feature.jape
    #           ... adds "text" annotation to cDiagnosis Token
    #       ./application.xgapp
    #           ... in annotationTypes
    # On that basis:
    rule            VARCHAR(100)  Rule that generated the hit.
    text            VARCHAR(200)  Text that matched the rule.
indexdefs =
    rule    100
    text    200


# -----------------------------------------------------------------------------
# Specimen MedEx processor definition
# -----------------------------------------------------------------------------
# https://sbmi.uth.edu/ccb/resources/medex.htm

[processor:procdef_medex_medications]

destdb = DESTINATION_DATABASE
desttable = medications_medex
progargs =
    java
    -classpath {NLPPROGDIR}:{MEDEXDIR}/bin:{MEDEXDIR}/lib/*
    -Dfile.encoding=UTF-8
    CrateMedexPipeline
    -lt {NLPLOGTAG}
    -v -v
# ... other arguments are added by the code
progenvsection = MY_ENV_SECTION


# =============================================================================
# C. Environment variable definitions
# =============================================================================
# - You'll need to modify this according to your local configuration.

[env:MY_ENV_SECTION]

GATE_HOME = /path/to/GATE_Developer_8.6.1
GATE_PHARMACOTHERAPY_DIR = /path/to/brc-gate-pharmacotherapy
GATE_PLUGIN_FILE = /path/to/specimen_gate_plugin_file.ini
KCL_LBDA_DIR = /path/to/brc-gate-LBD/Lewy_Body_Diagnosis
KCONNECTDIR = /path/to/yodie-pipeline-1-2-umls-only
MEDEXDIR = /path/to/Medex_UIMA_1.3.6
NLPPROGDIR = /path/to/crate_anon/nlp_manager/compiled_nlp_classes
OS_PATHSEP = :


# =============================================================================
# D. Input field definitions
# =============================================================================

[input:INPUT_FIELD_CLINICAL_DOCUMENTS]

srcdb = SOURCE_DATABASE
srctable = EXTRACTED_CLINICAL_DOCUMENTS
srcpkfield = DOCUMENT_PK
srcfield = DOCUMENT_TEXT
srcdatetimefield = DOCUMENT_DATE
copyfields =
    RID_FIELD
    TRID_FIELD
indexed_copyfields =
    RID_FIELD
    TRID_FIELD
# debug_row_limit = 0

[input:INPUT_FIELD_PROGRESS_NOTES]

srcdb = SOURCE_DATABASE
srctable = PROGRESS_NOTES
srcpkfield = PN_PK
srcfield = PN_TEXT
srcdatetimefield = PN_DATE
copyfields =
    RID_FIELD
    TRID_FIELD
indexed_copyfields =
    RID_FIELD
    TRID_FIELD


# =============================================================================
# E. Database definitions, each in its own section
# =============================================================================

[database:SOURCE_DATABASE]

url = mysql+mysqldb://anontest:XXX@127.0.0.1:3306/anonymous_output?charset=utf8

[database:DESTINATION_DATABASE]

url = mysql+mysqldb://anontest:XXX@127.0.0.1:3306/anonymous_output?charset=utf8


# =============================================================================
# F. Information for using cloud-based NLP
# =============================================================================

[cloud:my_uk_cloud_service]

cloud_url = https://your_url
username = your_username
password = your_password
wait_on_conn_err = 180
max_content_length = 0
max_records_per_request = 1000
limit_before_commit = 1000
stop_at_failure = true
max_tries = 5
rate_limit_hz = 2

[processor:procdef_cloud_crp]

destdb = DESTINATION_DATABASE
desttable = crp_test
processor_name = crate_anon.nlp_manager.parse_biochemistry.Crp
processor_format = Standard

<|MERGE_RESOLUTION|>--- conflicted
+++ resolved
@@ -1,9 +1,5 @@
 # Configuration file for CRATE NLP manager (crate_nlp).
-<<<<<<< HEAD
 # Version 0.20.0 (2023-02-14).
-=======
-# Version 0.19.4 (2023-01-22).
->>>>>>> 4b485a62
 #
 # PLEASE SEE THE HELP at https://crateanon.readthedocs.io/
 # Using defaults for Docker environment: False
@@ -910,5 +906,4 @@
 destdb = DESTINATION_DATABASE
 desttable = crp_test
 processor_name = crate_anon.nlp_manager.parse_biochemistry.Crp
-processor_format = Standard
-
+processor_format = Standard