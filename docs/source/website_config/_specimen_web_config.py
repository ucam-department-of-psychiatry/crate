# **Site-specific Django settings for CRATE web front end.**

# Put the secret stuff here.

# SPECIMEN FILE ONLY - edit to your own requirements.
# IT WILL NOT WORK until you've edited it.

# For help, see
# https://crateanon.readthedocs.io/en/latest/website_config/web_config_file.html

import logging
import os
from typing import List, TYPE_CHECKING

# Include the following if you want to use it in CELERYBEAT_SCHEDULE
# from celery.schedules import crontab

from crate_anon.crateweb.config.constants import ResearchDbInfoKeys as RDIKeys

if TYPE_CHECKING:
    from django.http.request import HttpRequest

log = logging.getLogger(__name__)

log.critical(
    "Well done - CRATE has found your crate_local_settings.py file at {}. "
    "However, you need to configure it for your institution's set-up, and "
    "remove this line.".format(os.path.abspath(__file__))
)


# =============================================================================
# Site URL configuration
# =============================================================================
# See https://crateanon.readthedocs.io/en/latest/website_config/web_config_file.html  # noqa

# DJANGO_SITE_ROOT_ABSOLUTE_URL = "http://mymachine.mydomain"  # example for Apache  # noqa
# DJANGO_SITE_ROOT_ABSOLUTE_URL = "http://localhost:8000"  # for the Django dev server  # noqa
DJANGO_SITE_ROOT_ABSOLUTE_URL = "http://mymachine.mydomain"

FORCE_SCRIPT_NAME = ""
# FORCE_SCRIPT_NAME = ""  # example for Apache root hosting
# FORCE_SCRIPT_NAME = "/crate"  # example for CherryPy or Apache non-root hosting  # noqa


# =============================================================================
# Site security
# =============================================================================
# See https://crateanon.readthedocs.io/en/latest/website_config/web_config_file.html  # noqa

# SECURITY WARNING: keep the secret key used in production secret!
<<<<<<< HEAD
SECRET_KEY = "aaaaaaaaaaaaaaaaaaaaaaaaaaaaaaaaaaaaaaaaaaaaaaaaaa"  # CHANGE THIS!  # noqa
=======
SECRET_KEY = "aaaaaaaaaaaaaaaaaa CHANGE THIS! aaaaaaaaaaaaaaaaaa"
>>>>>>> 7ce33e47
# Run crate_generate_new_django_secret_key to generate a new one.

# SECURITY WARNING: don't run with debug turned on in production!
DEBUG = False
# ... when False, note that static files must be served properly

CRATE_HTTPS = True  # True: require HTTPS and disallow plain HTTP


# noinspection PyUnusedLocal
def always_show_toolbar(request: "HttpRequest") -> bool:
    return True  # Always show toolbar, for debugging only.


if DEBUG:
    ALLOWED_HOSTS = []  # type: List[str]
    DEBUG_TOOLBAR_CONFIG = {
        "SHOW_TOOLBAR_CALLBACK": always_show_toolbar,
    }
else:
    ALLOWED_HOSTS = ["*"]


# =============================================================================
# Celery configuration
# =============================================================================
# See https://crateanon.readthedocs.io/en/latest/website_config/web_config_file.html  # noqa

BROKER_URL = ""

# =============================================================================
# Database configuration
# =============================================================================
# See https://crateanon.readthedocs.io/en/latest/website_config/web_config_file.html  # noqa

DATABASES = {
    # See https://docs.djangoproject.com/en/1.8/ref/settings/#databases
    # -------------------------------------------------------------------------
    # Django database for web site (inc. users, audit).
    # -------------------------------------------------------------------------
    # Quick SQLite example:
    # 'default': {
    #     'ENGINE': 'django.db.backends.sqlite3',
    #     'NAME': '/home/myuser/somewhere/crate_db.sqlite3',
    # },
    # Quick MySQL example:
    "default": {
        "ENGINE": "django.db.backends.mysql",
        "HOST": "127.0.0.1",  # e.g. 127.0.0.1
        "PORT": 3306,  # local e.g. 3306
        "NAME": "crate_db",
        "USER": "someuser",
        "PASSWORD": "somepassword",
    },
    # -------------------------------------------------------------------------
    # Anonymised research database
    # -------------------------------------------------------------------------
    "research": {
        # !!!!!!!!!!!!!!!!!!!!!!!!!!!!!!!!!!!!!!!!!!!!!!!!!!!!!!!!!!!!!!!!!!!!!
        # IT IS CRITICALLY IMPORTANT THAT THIS CONNECTION (i.e. its user's
        # access) IS READ-ONLY FOR THE RESEARCH DATABASES [1] AND HAS NO
        # ACCESS WHATSOEVER TO SECRET DATABASES (like the 'default' or
        # 'secret' databases) [2]. RESEARCHERS ARE GIVEN FULL ABILITY TO
        # EXECUTE SQL VIA THIS CONNECTION, AND CAN DO SO FOR ANY DATABASES
        # THAT THE CONNECTION PERMITS, NOT JUST THE ONE YOU SPECIFY
        # EXPLICITLY.
        #
        # [1] ... so researchers can't alter/delete research data
        # [2] ... so researchers can't see secrets
        # !!!!!!!!!!!!!!!!!!!!!!!!!!!!!!!!!!!!!!!!!!!!!!!!!!!!!!!!!!!!!!!!!!!!!
        "ENGINE": "django.db.backends.mysql",
        "HOST": "127.0.0.1",  # e.g. 127.0.0.1
        "PORT": 3306,  # local, e.g. 3306
        "NAME": "anonymous_output",  # will be the default database; use None for no default database  # noqa
        "USER": "researcher",
        "PASSWORD": "somepassword",
    },
    # -------------------------------------------------------------------------
    # One or more secret databases for RID/PID mapping
    # -------------------------------------------------------------------------
    "secret_1": {
        "ENGINE": "django.db.backends.mysql",
        "HOST": "127.0.0.1",  # e.g. 127.0.0.1
        "PORT": 3306,
        "NAME": "anonymous_mapping",
        "USER": "anonymiser_system",
        "PASSWORD": "somepassword",
    },
    # -------------------------------------------------------------------------
    # Others, for consent lookup
    # -------------------------------------------------------------------------
    # Optional: 'cpft_crs'
    # Optional: 'cpft_pcmis'
    # Optional: 'cpft_rio_crate'
    # Optional: 'cpft_rio_datamart'
    # Optional: 'cpft_rio_raw'
    # Optional: 'cpft_rio_rcep'
    # ... see ClinicalDatabaseType in crate_anon/crateweb/config/constants.py
}

# Which database should be used to look up demographic details?
CLINICAL_LOOKUP_DB = "dummy_clinical"

# Which database should be used to look up consent modes?
CLINICAL_LOOKUP_CONSENT_DB = "dummy_clinical"

# Research database title (displayed in web site)
RESEARCH_DB_TITLE = "My NHS Trust Research Database"

# Database structure information for CRATE's query builders.
# See https://crateanon.readthedocs.io/en/latest/website_config/web_config_file.html  # noqa
RESEARCH_DB_INFO = [
    {
<<<<<<< HEAD
        # Unique name e.g. 'myresearchdb':
        RDIKeys.NAME: "myresearchdb",
        # Human-friendly description e.g. 'My friendly research database':
=======
        # Unique name e.g. "myresearchdb":
        RDIKeys.NAME: "myresearchdb",
        # Human-friendly description e.g. "My friendly research database":
>>>>>>> 7ce33e47
        RDIKeys.DESCRIPTION: "My friendly research database",
        # Database name as seen by the database engine:
        # - BLANK, i.e. "", for MySQL.
        # - BLANK, i.e. "", for PostgreSQL.
        # - The database name, for SQL Server.
        RDIKeys.DATABASE: "",
        # Schema name:
        # - The database=schema name, for MySQL.
<<<<<<< HEAD
        # - The schema name, for PostgreSQL (usual default: 'public').
        # - The schema name, for SQL Server (usual default: 'dbo').
        RDIKeys.SCHEMA: "dbo",
        # Fields not in the database, but used for SELECT AS statements for
        # some clinician views:
        # e.g. 'my_pid_field':
        RDIKeys.PID_PSEUDO_FIELD: "my_pid_field",
        # e.g. 'my_mpid_field':
        RDIKeys.MPID_PSEUDO_FIELD: "my_mpid_field",
        # Fields and tables found within the database:
        # e.g. 'trid'
        RDIKeys.TRID_FIELD: "trid",
        # e.g. 'brcid'
        RDIKeys.RID_FIELD: "brcid",
        # e.g. 1
        RDIKeys.RID_FAMILY: 1,
        # e.g. 'patients'
        RDIKeys.MRID_TABLE: "patients",
        # e.g. 'nhshash'
        RDIKeys.MRID_FIELD: "nhshash",
        # Descriptions, used for PID lookup and the like
        # e.g. 'Patient ID (My ID Num; PID) for database X'
        RDIKeys.PID_DESCRIPTION: "Patient ID (My ID Num; PID) for database X",
        # e.g. 'Master patient ID (NHS number; MPID)'
        RDIKeys.MPID_DESCRIPTION: "Master patient ID (NHS number; MPID)",
        # e.g. 'Research ID (RID) for database X'
        RDIKeys.RID_DESCRIPTION: "Research ID (RID) for database X",
        # e.g. 'Master research ID (MRID)'
        RDIKeys.MRID_DESCRIPTION: "Master research ID (MRID)",
        # e.g. 'Transient research ID (TRID) for database X',
        RDIKeys.TRID_DESCRIPTION: "Transient research ID (TRID) for database X",
        # To look up PID/RID mappings, provide a key for 'secret_lookup_db'
        # that is a database alias from DATABASES:
        # e.g. 'secret_1'
        RDIKeys.SECRET_LOOKUP_DB: "secret_1",
        # For the data finder: table-specific and default date column names
        RDIKeys.DATE_FIELDS_BY_TABLE: {},
        # e.g. ['default_date_field']
        RDIKeys.DEFAULT_DATE_FIELDS: ["default_date_field"],
        # Column name giving time that record was updated
        # e.g. '_when_fetched_utc'
        RDIKeys.UPDATE_DATE_FIELD: "_when_fetched_utc",
    },
    # {
    #     RDIKeys.NAME: 'similar_database',
    #     RDIKeys.DESCRIPTION: 'A database sharing the RID with the first',
    #     RDIKeys.DATABASE: 'similar_database',
    #     RDIKeys.SCHEMA: 'similar_schema',
    #     RDIKeys.TRID_FIELD: 'trid',
    #     RDIKeys.RID_FIELD: 'same_rid',
    #     RDIKeys.RID_FAMILY: 1,
    #     RDIKeys.MRID_TABLE: '',
    #     RDIKeys.MRID_FIELD: '',
    #     RDIKeys.PID_DESCRIPTION: '',
    #     RDIKeys.MPID_DESCRIPTION: '',
    #     RDIKeys.RID_DESCRIPTION: '',
    #     RDIKeys.MRID_DESCRIPTION: '',
    #     RDIKeys.TRID_DESCRIPTION: '',
    #     RDIKeys.SECRET_LOOKUP_DB: '',
    #     RDIKeys.DATE_FIELDS_BY_TABLE: {},
    #     RDIKeys.DEFAULT_DATE_FIELDS: [],
    #     RDIKeys.UPDATE_DATE_FIELD: '_when_fetched_utc',
    # },
    # {
    #     RDIKeys.NAME: 'different_database',
    #     RDIKeys.DESCRIPTION: 'A database sharing only the MRID with the first',  # noqa: E501
    #     RDIKeys.DATABASE: 'different_database',
    #     RDIKeys.SCHEMA: 'different_schema',
    #     RDIKeys.TRID_FIELD: 'trid',
    #     RDIKeys.RID_FIELD: 'different_rid',
    #     RDIKeys.RID_FAMILY: 2,
    #     RDIKeys.MRID_TABLE: 'hashed_nhs_numbers',
    #     RDIKeys.MRID_FIELD: 'nhshash',
    #     RDIKeys.PID_DESCRIPTION: '',
    #     RDIKeys.MPID_DESCRIPTION: '',
    #     RDIKeys.RID_DESCRIPTION: '',
    #     RDIKeys.MRID_DESCRIPTION: '',
    #     RDIKeys.TRID_DESCRIPTION: '',
    #     RDIKeys.SECRET_LOOKUP_DB: '',
    #     RDIKeys.DATE_FIELDS_BY_TABLE: {},
    #     RDIKeys.DEFAULT_DATE_FIELDS: [],
    #     RDIKeys.UPDATE_DATE_FIELD: '_when_fetched_utc',
=======
        # - The schema name, for PostgreSQL (usual default: "public").
        # - The schema name, for SQL Server (usual default: "dbo").
        RDIKeys.SCHEMA: "dbo",
        # Fields not in the database, but used for SELECT AS statements for
        # some clinician views:
        # e.g. "my_pid_field":
        RDIKeys.PID_PSEUDO_FIELD: "my_pid_field",
        # e.g. "my_mpid_field":
        RDIKeys.MPID_PSEUDO_FIELD: "my_mpid_field",
        # Fields and tables found within the database:
        # e.g. "trid"
        RDIKeys.TRID_FIELD: "trid",
        # e.g. "brcid"
        RDIKeys.RID_FIELD: "brcid",
        # e.g. 1
        RDIKeys.RID_FAMILY: 1,
        # e.g. "patients"
        RDIKeys.MRID_TABLE: "patients",
        # e.g. "nhshash"
        RDIKeys.MRID_FIELD: "nhshash",
        # Descriptions, used for PID lookup and the like
        # e.g. "Patient ID (My ID Num; PID) for database X"
        RDIKeys.PID_DESCRIPTION: "Patient ID (My ID Num; PID) for database X",
        # e.g. "Master patient ID (NHS number; MPID)"
        RDIKeys.MPID_DESCRIPTION: "Master patient ID (NHS number; MPID)",
        # e.g. "Research ID (RID) for database X"
        RDIKeys.RID_DESCRIPTION: "Research ID (RID) for database X",
        # e.g. "Master research ID (MRID)"
        RDIKeys.MRID_DESCRIPTION: "Master research ID (MRID)",
        # e.g. "Transient research ID (TRID) for database X",
        RDIKeys.TRID_DESCRIPTION: (
            "Transient research ID (TRID) for database X"
        ),
        # To look up PID/RID mappings, provide a key for "secret_lookup_db"
        # that is a database alias from DATABASES:
        # e.g. "secret_1"
        RDIKeys.SECRET_LOOKUP_DB: "secret_1",
        # For the data finder: table-specific and default date column names
        RDIKeys.DATE_FIELDS_BY_TABLE: {},
        # e.g. ["default_date_field"]
        RDIKeys.DEFAULT_DATE_FIELDS: ["default_date_field"],
        # Column name giving time that record was updated
        # e.g. "_when_fetched_utc"
        RDIKeys.UPDATE_DATE_FIELD: "_when_fetched_utc",
    },
    # {
    #     RDIKeys.NAME: "similar_database",
    #     RDIKeys.DESCRIPTION: "A database sharing the RID with the first",
    #     RDIKeys.DATABASE: "similar_database",
    #     RDIKeys.SCHEMA: "similar_schema",
    #     RDIKeys.TRID_FIELD: "trid",
    #     RDIKeys.RID_FIELD: "same_rid",
    #     RDIKeys.RID_FAMILY: 1,
    #     RDIKeys.MRID_TABLE: "",
    #     RDIKeys.MRID_FIELD: "",
    #     RDIKeys.PID_DESCRIPTION: "",
    #     RDIKeys.MPID_DESCRIPTION: "",
    #     RDIKeys.RID_DESCRIPTION: "",
    #     RDIKeys.MRID_DESCRIPTION: "",
    #     RDIKeys.TRID_DESCRIPTION: "",
    #     RDIKeys.SECRET_LOOKUP_DB: "",
    #     RDIKeys.DATE_FIELDS_BY_TABLE: {},
    #     RDIKeys.DEFAULT_DATE_FIELDS: [],
    #     RDIKeys.UPDATE_DATE_FIELD: "_when_fetched_utc",
    # },
    # {
    #     RDIKeys.NAME: "different_database",
    #     RDIKeys.DESCRIPTION: "A database sharing only the MRID with the first",  # noqa: E501
    #     RDIKeys.DATABASE: "different_database",
    #     RDIKeys.SCHEMA: "different_schema",
    #     RDIKeys.TRID_FIELD: "trid",
    #     RDIKeys.RID_FIELD: "different_rid",
    #     RDIKeys.RID_FAMILY: 2,
    #     RDIKeys.MRID_TABLE: "hashed_nhs_numbers",
    #     RDIKeys.MRID_FIELD: "nhshash",
    #     RDIKeys.PID_DESCRIPTION: "",
    #     RDIKeys.MPID_DESCRIPTION: "",
    #     RDIKeys.RID_DESCRIPTION: "",
    #     RDIKeys.MRID_DESCRIPTION: "",
    #     RDIKeys.TRID_DESCRIPTION: "",
    #     RDIKeys.SECRET_LOOKUP_DB: "",
    #     RDIKeys.DATE_FIELDS_BY_TABLE: {},
    #     RDIKeys.DEFAULT_DATE_FIELDS: [],
    #     RDIKeys.UPDATE_DATE_FIELD: "_when_fetched_utc",
>>>>>>> 7ce33e47
    # },
]

# Which database (from those defined in RESEARCH_DB_INFO above) should be used
# to look up patients when contact requests are made?
# Give the 'name' attribute of one of the databases in RESEARCH_DB_INFO.
# Its secret_lookup_db will be used for the actual lookup process.
RESEARCH_DB_FOR_CONTACT_LOOKUP = "myresearchdb"

# Definitions of source database names in CRATE NLP tables
NLP_SOURCEDB_MAP = {"SOURCE_DATABASE": "research"}

# For the automatic query generator, we need to know the underlying SQL dialect
# Options are
<<<<<<< HEAD
# - 'mysql' => MySQL
# - 'mssql' => Microsoft SQL Server
=======
# - "mysql" => MySQL
# - "mssql" => Microsoft SQL Server
>>>>>>> 7ce33e47
RESEARCH_DB_DIALECT = "mysql"

DISABLE_DJANGO_PYODBC_AZURE_CURSOR_FETCHONE_NEXTSET = True

# =============================================================================
# Archive views
# =============================================================================
# See https://crateanon.readthedocs.io/en/latest/website_config/web_config_file.html  # noqa

# e.g. /home/somewhere/my_archive_templates
ARCHIVE_TEMPLATE_DIR = "/home/somewhere/my_archive_templates"
# e.g. /home/somewhere/my_archive_templates/cache
ARCHIVE_TEMPLATE_CACHE_DIR = "/tmp/somewhere/my_archive_template_cache"
# e.g. /home/somewhere/my_archive_templates/static
ARCHIVE_STATIC_DIR = "/home/somewhere/my_archive_templates/static"
ARCHIVE_ROOT_TEMPLATE = "root.mako"
# e.g. /home/somewhere/my_archive_attachments
ARCHIVE_ATTACHMENT_DIR = "/home/somewhere/my_archive_attachments"
ARCHIVE_CONTEXT = {}
CACHE_CONTROL_MAX_AGE_ARCHIVE_ATTACHMENTS = 0
CACHE_CONTROL_MAX_AGE_ARCHIVE_TEMPLATES = 0
CACHE_CONTROL_MAX_AGE_ARCHIVE_STATIC = 0


# =============================================================================
# Database extra help file
# =============================================================================
# See https://crateanon.readthedocs.io/en/latest/website_config/web_config_file.html  # noqa

# If specified, this must be a string that is an absolute filename of TRUSTED
# HTML that will be included.
DATABASE_HELP_HTML_FILENAME = None


# =============================================================================
# Local file storage (for PDFs etc).
# =============================================================================
# See https://crateanon.readthedocs.io/en/latest/website_config/web_config_file.html  # noqa

# Where should we store the files? Make this directory (and don't let it
# be served by a generic web server that doesn't check permissions).
# e.g. /srv/crate_filestorage
PRIVATE_FILE_STORAGE_ROOT = "/srv/crate_filestorage"

# Serve files via Django (inefficient but useful for testing) or via Apache
# with mod_xsendfile (or other web server configured for the X-SendFile
# directive)?
XSENDFILE = False

# How big will we accept?
MAX_UPLOAD_SIZE_BYTES = 10 * 1024 * 1024  # 10 Mb


# =============================================================================
# Outgoing e-mail
# =============================================================================
# See https://crateanon.readthedocs.io/en/latest/website_config/web_config_file.html  # noqa

# -----------------------------------------------------------------------------
# General settings for sending e-mail from Django
# -----------------------------------------------------------------------------
# https://docs.djangoproject.com/en/1.8/ref/settings/#email-backend

#   default backend:
# EMAIL_BACKEND = "django.core.mail.backends.smtp.EmailBackend"
#   bugfix for servers that only support TLSv1:
# EMAIL_BACKEND = "cardinal_pythonlib.django.mail.SmtpEmailBackendTls1"

EMAIL_HOST = "smtp.somewhere.nhs.uk"
EMAIL_PORT = 587  # usually 25 (plain SMTP) or 587 (STARTTLS)
# ... see https://www.fastmail.com/help/technical/ssltlsstarttls.html
EMAIL_HOST_USER = "myuser"
EMAIL_HOST_PASSWORD = "mypassword"
EMAIL_USE_TLS = True
EMAIL_USE_SSL = False

# Who will the e-mails appear to come from?
EMAIL_SENDER = "My NHS Trust Research Database - DO NOT REPLY <noreply@somewhere.nhs.uk>"  # noqa

# -----------------------------------------------------------------------------
# Additional settings
# -----------------------------------------------------------------------------
# See https://crateanon.readthedocs.io/en/latest/website_config/web_config_file.html  # noqa

# During development, we route all consent-related e-mails to the developer.
# Switch SAFETY_CATCH_ON to False for production mode.
SAFETY_CATCH_ON = True
DEVELOPER_EMAIL = "testuser@somewhere.nhs.uk"

VALID_RESEARCHER_EMAIL_DOMAINS = []  # type: List[str]
# ... if empty, no checks are performed (any address is accepted)


# =============================================================================
# Research Database Manager (RDBM) details
# =============================================================================
# See https://crateanon.readthedocs.io/en/latest/website_config/web_config_file.html  # noqa

RDBM_NAME = "John Doe"
RDBM_TITLE = "Research Database Manager"
RDBM_TELEPHONE = "01223-XXXXXX"
RDBM_EMAIL = "research.database@somewhere.nhs.uk"
RDBM_ADDRESS = [
    "FREEPOST SOMEWHERE_HOSPITAL RESEARCH DATABASE MANAGER"
<<<<<<< HEAD
]  # a list  # noqa
=======
]  # a list
>>>>>>> 7ce33e47


# =============================================================================
# Administrators/managers to be notified of errors
# =============================================================================
# See https://crateanon.readthedocs.io/en/latest/website_config/web_config_file.html  # noqa

# Exceptions get sent to these people.
ADMINS = [
    ("Mr Administrator", "mr_admin@somewhere.domain"),
]


# =============================================================================
# PDF creation
# =============================================================================
# See https://crateanon.readthedocs.io/en/latest/website_config/web_config_file.html  # noqa

WKHTMLTOPDF_FILENAME = ""
<<<<<<< HEAD
# WKHTMLTOPDF_FILENAME = '/home/rudolf/dev/wkhtmltopdf/wkhtmltox/bin/wkhtmltopdf'  # noqa
# WKHTMLTOPDF_FILENAME = '/usr/bin/wkhtmltopdf'
=======
# WKHTMLTOPDF_FILENAME = "/home/rudolf/dev/wkhtmltopdf/wkhtmltox/bin/wkhtmltopdf"  # noqa
# WKHTMLTOPDF_FILENAME = "/usr/bin/wkhtmltopdf"
>>>>>>> 7ce33e47

WKHTMLTOPDF_OPTIONS = {  # dict for pdfkit
    "page-size": "A4",
    "margin-left": "20mm",
    "margin-right": "20mm",
    "margin-top": "21mm",  # from paper edge down to top of content?
    "margin-bottom": "24mm",  # from paper edge up to bottom of content?
    "header-spacing": "3",  # mm, from content up to bottom of header
    "footer-spacing": "3",  # mm, from content down to top of footer
}

PDF_LOGO_ABS_URL = "http://localhost/crate_logo"
# ... path on local machine, read by wkhtmltopdf
# Examples:
#   [if you're running a web server] "http://localhost/crate_logo"
#   [Linux root path] file:///home/myuser/myfile.png
#   [Windows root path] file:///c:/path/to/myfile.png

PDF_LOGO_WIDTH = "75%"
# ... must be suitable for an <img> tag, but "150mm" isn't working; "75%" is.
# ... tune this to your logo file (see PDF_LOGO_ABS_URL)

# The PDF generator also needs to be able to find the traffic-light pictures,
# on disk (not via your web site):
TRAFFIC_LIGHT_RED_ABS_URL = (
<<<<<<< HEAD
    "file:///somewhere/crate_anon/crateweb/static/red.png"  # noqa
)
TRAFFIC_LIGHT_YELLOW_ABS_URL = (
    "file:///somewhere/crate_anon/crateweb/static/yellow.png"  # noqa
)
TRAFFIC_LIGHT_GREEN_ABS_URL = (
    "file:///somewhere/crate_anon/crateweb/static/green.png"  # noqa
=======
    "file:///somewhere/crate_anon/crateweb/static/red.png"
)
TRAFFIC_LIGHT_YELLOW_ABS_URL = (
    "file:///somewhere/crate_anon/crateweb/static/yellow.png"
)
TRAFFIC_LIGHT_GREEN_ABS_URL = (
    "file:///somewhere/crate_anon/crateweb/static/green.png"
>>>>>>> 7ce33e47
)


# =============================================================================
# Consent-for-contact settings
# =============================================================================
# See https://crateanon.readthedocs.io/en/latest/website_config/web_config_file.html  # noqa

# For how long may we contact discharged patients without specific permission?
# Use 0 for "not at all".
PERMITTED_TO_CONTACT_DISCHARGED_PATIENTS_FOR_N_DAYS = 3 * 365

# Donation to charity for clinician response (regardless of the decision):
CHARITY_AMOUNT_CLINICIAN_RESPONSE = 1.0  # in local currency, e.g. GBP

# Note that using headers/footers requires a version of wkhtmltopdf built using
# "patched Qt". See above.
# Fetch one from http://wkhtmltopdf.org/, e.g. v0.12.4 for your OS.
PDF_LETTER_HEADER_HTML = ""
PDF_LETTER_FOOTER_HTML = ""


# =============================================================================
# Local information links
# =============================================================================
# See https://crateanon.readthedocs.io/en/latest/website_config/web_config_file.html  # noqa

CHARITY_URL = "http://www.cpft.nhs.uk/research.htm"
CHARITY_URL_SHORT = "www.cpft.nhs.uk/research.htm"
LEAFLET_URL_CPFTRD_CLINRES_SHORT = (
<<<<<<< HEAD
    "www.cpft.nhs.uk/research.htm > CPFT Research Database"  # noqa
=======
    "www.cpft.nhs.uk/research.htm > CPFT Research Database"
>>>>>>> 7ce33e47
)<|MERGE_RESOLUTION|>--- conflicted
+++ resolved
@@ -49,11 +49,7 @@
 # See https://crateanon.readthedocs.io/en/latest/website_config/web_config_file.html  # noqa
 
 # SECURITY WARNING: keep the secret key used in production secret!
-<<<<<<< HEAD
-SECRET_KEY = "aaaaaaaaaaaaaaaaaaaaaaaaaaaaaaaaaaaaaaaaaaaaaaaaaa"  # CHANGE THIS!  # noqa
-=======
 SECRET_KEY = "aaaaaaaaaaaaaaaaaa CHANGE THIS! aaaaaaaaaaaaaaaaaa"
->>>>>>> 7ce33e47
 # Run crate_generate_new_django_secret_key to generate a new one.
 
 # SECURITY WARNING: don't run with debug turned on in production!
@@ -167,15 +163,9 @@
 # See https://crateanon.readthedocs.io/en/latest/website_config/web_config_file.html  # noqa
 RESEARCH_DB_INFO = [
     {
-<<<<<<< HEAD
-        # Unique name e.g. 'myresearchdb':
-        RDIKeys.NAME: "myresearchdb",
-        # Human-friendly description e.g. 'My friendly research database':
-=======
         # Unique name e.g. "myresearchdb":
         RDIKeys.NAME: "myresearchdb",
         # Human-friendly description e.g. "My friendly research database":
->>>>>>> 7ce33e47
         RDIKeys.DESCRIPTION: "My friendly research database",
         # Database name as seen by the database engine:
         # - BLANK, i.e. "", for MySQL.
@@ -184,90 +174,6 @@
         RDIKeys.DATABASE: "",
         # Schema name:
         # - The database=schema name, for MySQL.
-<<<<<<< HEAD
-        # - The schema name, for PostgreSQL (usual default: 'public').
-        # - The schema name, for SQL Server (usual default: 'dbo').
-        RDIKeys.SCHEMA: "dbo",
-        # Fields not in the database, but used for SELECT AS statements for
-        # some clinician views:
-        # e.g. 'my_pid_field':
-        RDIKeys.PID_PSEUDO_FIELD: "my_pid_field",
-        # e.g. 'my_mpid_field':
-        RDIKeys.MPID_PSEUDO_FIELD: "my_mpid_field",
-        # Fields and tables found within the database:
-        # e.g. 'trid'
-        RDIKeys.TRID_FIELD: "trid",
-        # e.g. 'brcid'
-        RDIKeys.RID_FIELD: "brcid",
-        # e.g. 1
-        RDIKeys.RID_FAMILY: 1,
-        # e.g. 'patients'
-        RDIKeys.MRID_TABLE: "patients",
-        # e.g. 'nhshash'
-        RDIKeys.MRID_FIELD: "nhshash",
-        # Descriptions, used for PID lookup and the like
-        # e.g. 'Patient ID (My ID Num; PID) for database X'
-        RDIKeys.PID_DESCRIPTION: "Patient ID (My ID Num; PID) for database X",
-        # e.g. 'Master patient ID (NHS number; MPID)'
-        RDIKeys.MPID_DESCRIPTION: "Master patient ID (NHS number; MPID)",
-        # e.g. 'Research ID (RID) for database X'
-        RDIKeys.RID_DESCRIPTION: "Research ID (RID) for database X",
-        # e.g. 'Master research ID (MRID)'
-        RDIKeys.MRID_DESCRIPTION: "Master research ID (MRID)",
-        # e.g. 'Transient research ID (TRID) for database X',
-        RDIKeys.TRID_DESCRIPTION: "Transient research ID (TRID) for database X",
-        # To look up PID/RID mappings, provide a key for 'secret_lookup_db'
-        # that is a database alias from DATABASES:
-        # e.g. 'secret_1'
-        RDIKeys.SECRET_LOOKUP_DB: "secret_1",
-        # For the data finder: table-specific and default date column names
-        RDIKeys.DATE_FIELDS_BY_TABLE: {},
-        # e.g. ['default_date_field']
-        RDIKeys.DEFAULT_DATE_FIELDS: ["default_date_field"],
-        # Column name giving time that record was updated
-        # e.g. '_when_fetched_utc'
-        RDIKeys.UPDATE_DATE_FIELD: "_when_fetched_utc",
-    },
-    # {
-    #     RDIKeys.NAME: 'similar_database',
-    #     RDIKeys.DESCRIPTION: 'A database sharing the RID with the first',
-    #     RDIKeys.DATABASE: 'similar_database',
-    #     RDIKeys.SCHEMA: 'similar_schema',
-    #     RDIKeys.TRID_FIELD: 'trid',
-    #     RDIKeys.RID_FIELD: 'same_rid',
-    #     RDIKeys.RID_FAMILY: 1,
-    #     RDIKeys.MRID_TABLE: '',
-    #     RDIKeys.MRID_FIELD: '',
-    #     RDIKeys.PID_DESCRIPTION: '',
-    #     RDIKeys.MPID_DESCRIPTION: '',
-    #     RDIKeys.RID_DESCRIPTION: '',
-    #     RDIKeys.MRID_DESCRIPTION: '',
-    #     RDIKeys.TRID_DESCRIPTION: '',
-    #     RDIKeys.SECRET_LOOKUP_DB: '',
-    #     RDIKeys.DATE_FIELDS_BY_TABLE: {},
-    #     RDIKeys.DEFAULT_DATE_FIELDS: [],
-    #     RDIKeys.UPDATE_DATE_FIELD: '_when_fetched_utc',
-    # },
-    # {
-    #     RDIKeys.NAME: 'different_database',
-    #     RDIKeys.DESCRIPTION: 'A database sharing only the MRID with the first',  # noqa: E501
-    #     RDIKeys.DATABASE: 'different_database',
-    #     RDIKeys.SCHEMA: 'different_schema',
-    #     RDIKeys.TRID_FIELD: 'trid',
-    #     RDIKeys.RID_FIELD: 'different_rid',
-    #     RDIKeys.RID_FAMILY: 2,
-    #     RDIKeys.MRID_TABLE: 'hashed_nhs_numbers',
-    #     RDIKeys.MRID_FIELD: 'nhshash',
-    #     RDIKeys.PID_DESCRIPTION: '',
-    #     RDIKeys.MPID_DESCRIPTION: '',
-    #     RDIKeys.RID_DESCRIPTION: '',
-    #     RDIKeys.MRID_DESCRIPTION: '',
-    #     RDIKeys.TRID_DESCRIPTION: '',
-    #     RDIKeys.SECRET_LOOKUP_DB: '',
-    #     RDIKeys.DATE_FIELDS_BY_TABLE: {},
-    #     RDIKeys.DEFAULT_DATE_FIELDS: [],
-    #     RDIKeys.UPDATE_DATE_FIELD: '_when_fetched_utc',
-=======
         # - The schema name, for PostgreSQL (usual default: "public").
         # - The schema name, for SQL Server (usual default: "dbo").
         RDIKeys.SCHEMA: "dbo",
@@ -352,7 +258,6 @@
     #     RDIKeys.DATE_FIELDS_BY_TABLE: {},
     #     RDIKeys.DEFAULT_DATE_FIELDS: [],
     #     RDIKeys.UPDATE_DATE_FIELD: "_when_fetched_utc",
->>>>>>> 7ce33e47
     # },
 ]
 
@@ -367,13 +272,8 @@
 
 # For the automatic query generator, we need to know the underlying SQL dialect
 # Options are
-<<<<<<< HEAD
-# - 'mysql' => MySQL
-# - 'mssql' => Microsoft SQL Server
-=======
 # - "mysql" => MySQL
 # - "mssql" => Microsoft SQL Server
->>>>>>> 7ce33e47
 RESEARCH_DB_DIALECT = "mysql"
 
 DISABLE_DJANGO_PYODBC_AZURE_CURSOR_FETCHONE_NEXTSET = True
@@ -478,11 +378,7 @@
 RDBM_EMAIL = "research.database@somewhere.nhs.uk"
 RDBM_ADDRESS = [
     "FREEPOST SOMEWHERE_HOSPITAL RESEARCH DATABASE MANAGER"
-<<<<<<< HEAD
-]  # a list  # noqa
-=======
 ]  # a list
->>>>>>> 7ce33e47
 
 
 # =============================================================================
@@ -502,13 +398,8 @@
 # See https://crateanon.readthedocs.io/en/latest/website_config/web_config_file.html  # noqa
 
 WKHTMLTOPDF_FILENAME = ""
-<<<<<<< HEAD
-# WKHTMLTOPDF_FILENAME = '/home/rudolf/dev/wkhtmltopdf/wkhtmltox/bin/wkhtmltopdf'  # noqa
-# WKHTMLTOPDF_FILENAME = '/usr/bin/wkhtmltopdf'
-=======
 # WKHTMLTOPDF_FILENAME = "/home/rudolf/dev/wkhtmltopdf/wkhtmltox/bin/wkhtmltopdf"  # noqa
 # WKHTMLTOPDF_FILENAME = "/usr/bin/wkhtmltopdf"
->>>>>>> 7ce33e47
 
 WKHTMLTOPDF_OPTIONS = {  # dict for pdfkit
     "page-size": "A4",
@@ -534,15 +425,6 @@
 # The PDF generator also needs to be able to find the traffic-light pictures,
 # on disk (not via your web site):
 TRAFFIC_LIGHT_RED_ABS_URL = (
-<<<<<<< HEAD
-    "file:///somewhere/crate_anon/crateweb/static/red.png"  # noqa
-)
-TRAFFIC_LIGHT_YELLOW_ABS_URL = (
-    "file:///somewhere/crate_anon/crateweb/static/yellow.png"  # noqa
-)
-TRAFFIC_LIGHT_GREEN_ABS_URL = (
-    "file:///somewhere/crate_anon/crateweb/static/green.png"  # noqa
-=======
     "file:///somewhere/crate_anon/crateweb/static/red.png"
 )
 TRAFFIC_LIGHT_YELLOW_ABS_URL = (
@@ -550,7 +432,6 @@
 )
 TRAFFIC_LIGHT_GREEN_ABS_URL = (
     "file:///somewhere/crate_anon/crateweb/static/green.png"
->>>>>>> 7ce33e47
 )
 
 
@@ -581,9 +462,5 @@
 CHARITY_URL = "http://www.cpft.nhs.uk/research.htm"
 CHARITY_URL_SHORT = "www.cpft.nhs.uk/research.htm"
 LEAFLET_URL_CPFTRD_CLINRES_SHORT = (
-<<<<<<< HEAD
-    "www.cpft.nhs.uk/research.htm > CPFT Research Database"  # noqa
-=======
     "www.cpft.nhs.uk/research.htm > CPFT Research Database"
->>>>>>> 7ce33e47
 )